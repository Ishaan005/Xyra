import { Button } from "@/components/ui/button"
import { BarChart3, Zap } from "lucide-react"

export function HeroSection() {
  return (
    <section className="relative overflow-hidden bg-gradient-to-b from-white to-gold-20 py-20 md:py-32">
      <div className="container mx-auto px-4 md:px-6">
        <div className="grid gap-6 lg:grid-cols-[1fr_400px] lg:gap-12 xl:grid-cols-[1fr_600px]">
          <div className="flex flex-col justify-center space-y-4">
            <div className="space-y-2">
              <h1 className="text-4xl font-bold tracking-tighter sm:text-5xl md:text-6xl lg:text-7xl">
                 Monetize Your AI Platform Smarter. Automatically.
              </h1>
              <p className="max-w-[700px] text-lg text-gray-dark md:text-xl">
                Business Engine is the plug-and-play monetization layer for AI SaaS. Drop it into your backend to unlock
                dynamic pricing, margin analytics, and outcome-based billing—without changing your architecture.
              </p>
            </div>
            <div className="flex flex-col gap-2 min-[400px]:flex-row">
              <Button size="lg" className="font-bold bg-gold shadow-[0_0_15px_rgba(252,211,77,0.7)] animate-pulse">
                Book a Demo
              </Button>
<<<<<<< HEAD
              <Button size="lg" variant="outline" className="font-bold bg-gray-20">
=======
              <Button size="lg" variant="outline" className="font-bold bg-teal-60">
>>>>>>> c4c6dc77
                View Docs
              </Button>
              <Button size="lg" variant="secondary" className="font-bold bg-blue text-white">
                Try Prototype
              </Button>
            </div>
          </div>
          <div className="flex items-center justify-center">
            <div className="relative h-[350px] w-[350px] md:h-[400px] md:w-[400px] lg:h-[500px] lg:w-[500px]">
              <div className="absolute inset-0 flex items-center justify-center">
                <div className="h-full w-full rounded-full bg-gradient-to-br from-gold-light to-gold-dark opacity-20 blur-3xl"></div>
              </div>
              <div className="relative flex h-full w-full items-center justify-center rounded-xl border border-border bg-white/80 p-4 backdrop-blur-sm">
                <div className="grid gap-4">
                  <div className="flex items-center gap-2 rounded-lg bg-gold-20 p-3">
                    <BarChart3 className="h-5 w-5 text-gold-dark" />
                    <span className="font-bold">Margin Analytics</span>
                    <span className="ml-auto rounded-full bg-success px-2 py-0.5 text-xs text-white">+24%</span>
                  </div>
                  <div className="flex items-center gap-2 rounded-lg bg-blue-20 p-3">
                    <Zap className="h-5 w-5 text-blue" />
                    <span className="font-bold">Dynamic Pricing</span>
                    <span className="ml-auto rounded-full bg-success px-2 py-0.5 text-xs text-white">Active</span>
                  </div>
                  <div className="grid grid-cols-2 gap-2">
                    <div className="rounded-lg bg-purple-20 p-3">
                      <div className="text-sm font-bold">Revenue</div>
                      <div className="text-xl font-bold text-purple">$12,450</div>
                    </div>
                    <div className="rounded-lg bg-teal-20 p-3">
                      <div className="text-sm font-bold">Margin</div>
                      <div className="text-xl font-bold text-teal">68.5%</div>
                    </div>
                  </div>
                </div>
              </div>
            </div>
          </div>
        </div>
      </div>
    </section>
  )
}<|MERGE_RESOLUTION|>--- conflicted
+++ resolved
@@ -20,11 +20,7 @@
               <Button size="lg" className="font-bold bg-gold shadow-[0_0_15px_rgba(252,211,77,0.7)] animate-pulse">
                 Book a Demo
               </Button>
-<<<<<<< HEAD
-              <Button size="lg" variant="outline" className="font-bold bg-gray-20">
-=======
               <Button size="lg" variant="outline" className="font-bold bg-teal-60">
->>>>>>> c4c6dc77
                 View Docs
               </Button>
               <Button size="lg" variant="secondary" className="font-bold bg-blue text-white">
